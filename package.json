--- conflicted
+++ resolved
@@ -1,10 +1,6 @@
 {
 	"name": "interactive-cd",
-<<<<<<< HEAD
-	"version": "1.3.1",
-=======
 	"version": "1.4.0",
->>>>>>> 95e6d184
 	"private": true,
 	"homepage": "https://github.com/bdfinst/interactive-cd#readme",
 	"bugs": {
@@ -47,6 +43,12 @@
 			"npm run validate:data"
 		]
 	},
+	"dependencies": {
+		"@fortawesome/fontawesome-svg-core": "^7.1.0",
+		"@fortawesome/free-brands-svg-icons": "^7.1.0",
+		"@fortawesome/free-solid-svg-icons": "^7.1.0",
+		"svelte-fa": "^4.0.4"
+	},
 	"devDependencies": {
 		"@commitlint/cli": "^20.1.0",
 		"@commitlint/config-conventional": "^20.0.0",
@@ -76,11 +78,5 @@
 		"tailwindcss": "^4.1.14",
 		"vite": "^7.1.10",
 		"vitest": "^3.2.4"
-	},
-	"dependencies": {
-		"@fortawesome/fontawesome-svg-core": "^7.1.0",
-		"@fortawesome/free-brands-svg-icons": "^7.1.0",
-		"@fortawesome/free-solid-svg-icons": "^7.1.0",
-		"svelte-fa": "^4.0.4"
 	}
 }